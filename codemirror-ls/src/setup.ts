--- conflicted
+++ resolved
@@ -80,18 +80,11 @@
  */
 export function languageServerWithClient(options: LanguageServerOptions) {
   const features = {
-<<<<<<< HEAD
-    signatureHelp: { render: asyncNoop },
-    hovers: { render: asyncNoop },
-    references: { render: asyncNoop },
-    completion: { render: asyncNoop },
-    renames: { shortcuts: [{ key: "F2" }] },
-    contextMenu: { render: asyncNoop },
-    linting: { render: asyncNoop },
-    inlayHints: { render: asyncNoop },
-    window: { render: asyncNoop },
-    ...options.features,
-=======
+    inlayHints: {
+      disabled: false,
+      render: asyncNoop,
+      ...options.features.inlayHints,
+    },
     signatureHelp: {
       disabled: false,
       render: asyncNoop,
@@ -126,7 +119,6 @@
       ...options.features.linting,
     },
     window: { disabled: false, render: asyncNoop, ...options.features.window },
->>>>>>> 6a2ffa83
   } satisfies LanguageServerFeatures;
   const extensions: Extension[] = [];
 
@@ -185,9 +177,7 @@
 
   if (!features.inlayHints.disabled) {
     extensions.push(
-      ...inlayHints.getInlayHintExtensions({
-        ...features.inlayHints,
-      }),
+      ...inlayHints.getInlayHintExtensions({ ...features.inlayHints }),
     );
   }
 
