{
  "$schema": "https://json.schemastore.org/package.json",
  "name": "@valtown/codemirror-ls",
<<<<<<< HEAD
  "version": "0.0.23",
=======
  "version": "0.1.0",
>>>>>>> 6a2ffa83
  "description": "Val Town editor Codemirror LSP client",
  "repository": {
    "type": "git",
    "url": "git+https://github.com/val-town/vtlsp.git"
  },
  "homepage": "https://github.com/val-town/vtlsp",
  "scripts": {
    "format": "biome format --write .",
    "test": "vitest",
    "build": "tsc --build",
    "prepublishOnly": "npm run build",
    "bump": "npm version patch"
  },
  "files": [
    "dist"
  ],
  "keywords": [
    "codemirror",
    "typescript",
    "ts",
    "lsp"
  ],
  "author": "Val Town",
  "license": "ISC",
  "peerDependencies": {
    "@codemirror/view": "^6.0.0",
    "@codemirror/autocomplete": "^6",
    "@codemirror/lint": "^6",
    "@codemirror/state": "^6",
    "codemirror": "^6.0.0"
  },
  "exports": {
    ".": {
      "types": "./dist/index.d.ts",
      "default": "./dist/index.js"
    },
    "./extensions": {
      "types": "./dist/extensions/index.d.ts",
      "default": "./dist/extensions/index.js"
    },
    "./transport": {
      "types": "./dist/transport/index.d.ts",
      "default": "./dist/transport/index.js"
    }
  },
  "types": "./dist/index.d.ts",
  "type": "module",
  "main": "./dist/index.js",
  "dependencies": {
    "p-queue": "^8.1.0",
    "vscode-jsonrpc": "^8.2.1",
    "vscode-languageserver-protocol": "^3.17.5"
  }
}<|MERGE_RESOLUTION|>--- conflicted
+++ resolved
@@ -1,11 +1,7 @@
 {
   "$schema": "https://json.schemastore.org/package.json",
   "name": "@valtown/codemirror-ls",
-<<<<<<< HEAD
-  "version": "0.0.23",
-=======
   "version": "0.1.0",
->>>>>>> 6a2ffa83
   "description": "Val Town editor Codemirror LSP client",
   "repository": {
     "type": "git",
