import { LSClient, languageServerWithClient } from "@valtown/codemirror-ls";
import { LSWebSocketTransport } from "@valtown/codemirror-ls/transport";
import { useCallback, useMemo, useState } from "react";
import ReactDOM from "react-dom/client";
import type * as LSP from "vscode-languageserver-protocol";
import { LSContents } from "./components/LSContents";
import { LSContextMenu } from "./components/LSContextMenu";
import { LSGoTo } from "./components/LSGoTo";
<<<<<<< HEAD
import { LSInlayHint } from "./components/LSInlayHint";
=======
import { LSRename } from "./components/LSRename";
>>>>>>> 6a2ffa83
import { LSSignatureHelp } from "./components/LSSignatureHelp";
import { LSWindow } from "./components/LSWindow";

export function useLsCodemirror({ path }: { path: string }): {
  extensions: ReturnType<typeof languageServerWithClient> | null;
  connect: (url: string) => Promise<void>;
  isConnected: boolean;
} {
  const [lsClient, setLsClient] = useState<LSClient | null>(null);
  const [transport, setTransport] = useState<LSWebSocketTransport | null>(null);

  const connect = useCallback(
    async (url: string) => {
      const hadTransport = !!transport;

      if (transport) {
        transport.dispose();
        setTransport(null);
        setLsClient(null);
      }

      const newTransport = new LSWebSocketTransport(url, {});
<<<<<<< HEAD
      const newClient = new LSClient({
        transport: newTransport,
        workspaceFolders: [{ uri: "file:///demo", name: "Demo" }],
        initializationOptions: {
          inlayHints: {
            parameterNames: {
              enabled: "all",
              suppressWhenArgumentMatchesName: true,
            },
            parameterTypes: { enabled: true },
            variableTypes: { enabled: true, suppressWhenTypeMatchesName: true },
            propertyDeclarationTypes: { enabled: true },
            functionLikeReturnTypes: { enabled: true },
            enumMemberValues: { enabled: true },
          },
        },
      });
=======
      const newClient = lsClient
        ? lsClient
        : new LSClient({
            transport: newTransport,
            workspaceFolders: [{ uri: "file:///demo", name: "Demo" }],
          });
>>>>>>> 6a2ffa83

      setTransport(newTransport);
      setLsClient(newClient);

      await newTransport.connect();
      if (hadTransport) {
        newClient.changeTransport(newTransport);
        newClient.initialize();
      }
    },
    [transport, lsClient],
  );

  const extensions = useMemo(() => {
    if (!lsClient) return null;

    const renderContents = async (
      dom: HTMLElement,
      contents:
        | string
        | LSP.MarkupContent
        | LSP.MarkedString
        | LSP.MarkedString[],
    ) => {
      const root = ReactDOM.createRoot(dom);
      root.render(<LSContents contents={contents} />);
    };

    const lspExtensions = languageServerWithClient({
      client: lsClient,
      documentUri: `file://${path}`,
      languageId: "typescript",
      sendDidOpen: true,
      features: {
        signatureHelp: {
          render: async (dom, data, activeSignature, activeParameter) => {
            dom.style.cssText = `
              max-width: 600px; 
              max-height: 300px; 
              overflow: auto; 
              margin: 12px; 
              transform: translateY(-16px);
            `;
            const root = ReactDOM.createRoot(dom);
            root.render(
              <LSSignatureHelp
                data={data}
                activeParameter={activeParameter}
                activeSignature={activeSignature}
              />,
            );
          },
        },
        hovers: {
          render: renderContents,
        },
        renames: {
          render: async (dom, placeholder, onClose, onComplete) => {
            const root = ReactDOM.createRoot(dom);
            root.render(
              <LSRename
                placeholder={placeholder}
                onDismiss={onClose}
                onComplete={(newName) => {
                  onComplete(newName);
                  onClose();
                }}
              />,
            );
          },
        },
        linting: {
          render: async (dom, message) => {
            const root = ReactDOM.createRoot(dom);
            root.render(<LSContents contents={message} />);
          },
        },
        completion: {
          completionMatchBefore: /.+/,
          render: renderContents,
        },
        contextMenu: {
          render: async (dom, callbacks, onDismiss) => {
            const container = document.createElement("div");
            container.classList.add("ls-context-menu-container");
            const root = ReactDOM.createRoot(container);
            root.render(<LSContextMenu {...callbacks} onDismiss={onDismiss} />);
            dom.appendChild(container);
          },
          referencesArgs: {
            onExternalReference: (uri) => {
              // biome-ignore lint/suspicious/noConsole: for demo
              console.log("Go to external reference from context menu", uri);
            },
          },
        },
        references: {
          render: async (dom, references, goToReference, onClose, kind) => {
            const root = ReactDOM.createRoot(dom);
            root.render(
              <LSGoTo
                onClose={onClose}
                locations={references}
                goTo={goToReference}
                kind={kind}
              />,
            );
          },
          onExternalReference: (uri) => {
            // biome-ignore lint/suspicious/noConsole: for demo
            console.log("Go to external reference", uri);
          },
          modClickForDefinition: true,
        },
        window: {
          render: async (dom, message: LSP.ShowMessageParams, onDismiss) => {
            const root = ReactDOM.createRoot(dom);
            root.render(<LSWindow message={message} onDismiss={onDismiss} />);
          },
        },
        inlayHints: {
          render: async (dom, hints) => {
            const root = ReactDOM.createRoot(dom);
            const hint = Array.isArray(hints) ? hints[0] : hints;
            root.render(<LSInlayHint hint={hint} />);
          },
        },
      },
    });

    return lspExtensions;
  }, [lsClient, path]);

  return {
    extensions,
    connect,
    isConnected: !!lsClient,
  };
}<|MERGE_RESOLUTION|>--- conflicted
+++ resolved
@@ -6,11 +6,8 @@
 import { LSContents } from "./components/LSContents";
 import { LSContextMenu } from "./components/LSContextMenu";
 import { LSGoTo } from "./components/LSGoTo";
-<<<<<<< HEAD
 import { LSInlayHint } from "./components/LSInlayHint";
-=======
 import { LSRename } from "./components/LSRename";
->>>>>>> 6a2ffa83
 import { LSSignatureHelp } from "./components/LSSignatureHelp";
 import { LSWindow } from "./components/LSWindow";
 
@@ -33,11 +30,11 @@
       }
 
       const newTransport = new LSWebSocketTransport(url, {});
-<<<<<<< HEAD
       const newClient = new LSClient({
         transport: newTransport,
         workspaceFolders: [{ uri: "file:///demo", name: "Demo" }],
         initializationOptions: {
+          // Deno needs this to enable inlay hints
           inlayHints: {
             parameterNames: {
               enabled: "all",
@@ -51,14 +48,6 @@
           },
         },
       });
-=======
-      const newClient = lsClient
-        ? lsClient
-        : new LSClient({
-            transport: newTransport,
-            workspaceFolders: [{ uri: "file:///demo", name: "Demo" }],
-          });
->>>>>>> 6a2ffa83
 
       setTransport(newTransport);
       setLsClient(newClient);
@@ -69,7 +58,7 @@
         newClient.initialize();
       }
     },
-    [transport, lsClient],
+    [transport],
   );
 
   const extensions = useMemo(() => {
